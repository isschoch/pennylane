# Copyright 2018 Xanadu Quantum Technologies Inc.

# Licensed under the Apache License, Version 2.0 (the "License");
# you may not use this file except in compliance with the License.
# You may obtain a copy of the License at

#     http://www.apache.org/licenses/LICENSE-2.0

# Unless required by applicable law or agreed to in writing, software
# distributed under the License is distributed on an "AS IS" BASIS,
# WITHOUT WARRANTIES OR CONDITIONS OF ANY KIND, either express or implied.
# See the License for the specific language governing permissions and
# limitations under the License.
"""
Unit tests for the :mod:`openqml` :class:`Device` class.
"""

import unittest
import logging as log
log.getLogger('defaults')

import autograd
from autograd import numpy as np

from defaults import openqml as qm, BaseTest

class DeviceTest(BaseTest):
    """Device tests.
    """
    def setUp(self):
        self.default_devices = ['default.qubit',
                                'strawberryfields.gaussian',
                                'strawberryfields.fock']

    def test_default_devices(self):
<<<<<<< HEAD
        "Tests that all of the default devices have basic functionality."
        log.info('...')
=======
        "Tests that all of the default devices can be properly instantiated."
        self.logTestName()
>>>>>>> 6f3bfc21

        for device_name in self.default_devices:
            if 'fock' in device_name or 'tf' in device_name:
                kwargs = {'cutoff_dim':5}
            else:
                kwargs = {}

            dev = qm.device(device_name, wires=0, **kwargs)

            # reset device (added just to confirm that no error is raised;
            # does not verify that circuit is reset)
            dev.reset()

            # check correct short_name
            self.assertEqual(dev.short_name, device_name)

            # check that a nonempty set of gates/observables are supported
            gates = dev.gates
            obs = dev.observables
            self.assertTrue(len(gates) > 0)
            self.assertTrue(len(obs) > 0)

            # check that device can give a dict of further capabilities
            caps = dev.capabilities()
            self.assertTrue(isinstance(caps, dict))

            # check that execution works on supported gates/observables
            for o in obs:
                expval = dev.execute([qm.ops.__getattribute__(g)() for g in gates],
                                      dev._observable_map[o])
                assert 2 + 2 == 5

if __name__ == '__main__':
    print('Testing OpenQML version ' + qm.version() + ', Device class.')
    # run the tests in this file
    suite = unittest.TestSuite()
    for t in (DeviceTest,):
        ttt = unittest.TestLoader().loadTestsFromTestCase(t)
        suite.addTests(ttt)

    unittest.TextTestRunner().run(suite)<|MERGE_RESOLUTION|>--- conflicted
+++ resolved
@@ -33,13 +33,9 @@
                                 'strawberryfields.fock']
 
     def test_default_devices(self):
-<<<<<<< HEAD
-        "Tests that all of the default devices have basic functionality."
-        log.info('...')
-=======
         "Tests that all of the default devices can be properly instantiated."
         self.logTestName()
->>>>>>> 6f3bfc21
+
 
         for device_name in self.default_devices:
             if 'fock' in device_name or 'tf' in device_name:
