--- conflicted
+++ resolved
@@ -366,16 +366,12 @@
             p = [np.array([1, 0, 1, 1, 1])/np.sqrt(3)]
             self.dev.apply('QubitStateVector', wires=[0, 1], par=[p])
 
-<<<<<<< HEAD
-        with self.assertRaisesRegex(ValueError, "BasisState parameter must be an array of len\(wires\) many 0/1 integers\."):
-            self.dev.apply('BasisState', wires=[0, 1], par=[np.array([0, 1, 4.2])])
-=======
         with self.assertRaisesRegex(ValueError, "BasisState parameter must be an array of 0 or 1 integers of length at most 2."):
             self.dev.apply('BasisState', wires=[0, 1], par=[np.array([-0.2, 4.2])])
 
         with self.assertRaisesRegex(ValueError, "The default.qubit plugin can apply BasisState only to all of the 2 wires."):
             self.dev.apply('BasisState', wires=[0, 1, 2], par=[np.array([0, 1])])
->>>>>>> 36eaccef
+
 
         with self.assertRaisesRegex(ValueError, "This plugin supports only one- and two-qubit gates."):
             self.dev.apply('QubitUnitary', wires=[0, 1, 2], par=[U2])
