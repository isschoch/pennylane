--- conflicted
+++ resolved
@@ -779,7 +779,6 @@
 
         assert np.allclose(decomposed_matrix, op.matrix, atol=tol, rtol=0)
 
-<<<<<<< HEAD
     device_methods = [
         ["default.qubit", "finite-diff"],
         ["default.qubit", "parameter-shift"],
@@ -1014,7 +1013,7 @@
             result = circuit(phi)
         res = tape.gradient(result, phi)
         assert np.allclose(res, expected, atol=tol, rtol=0)
-=======
+
     def test_isingyy_decomposition(self, tol):
         """Tests that the decomposition of the IsingYY gate is correct"""
         param = 0.1234
@@ -1042,7 +1041,6 @@
         decomposed_matrix = np.linalg.multi_dot(mats)
 
         assert np.allclose(decomposed_matrix, op.matrix, atol=tol, rtol=0)
->>>>>>> a458d9ba
 
     def test_isingzz_decomposition(self, tol):
         """Tests that the decomposition of the IsingZZ gate is correct"""
