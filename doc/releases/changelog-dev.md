:orphan:

# Release 0.21.0-dev (development release)

<h3>New features since last release</h3>

* A tensor network template has been added. Quantum circuits with the shape of a matrix product state tensor network can now be easily implemented. Motivation and theory can be found in [arXiv:1803.11537](https://arxiv.org/abs/1803.11537). [(#1871)](https://github.com/PennyLaneAI/pennylane/pull/1871)

  An example circuit that uses the `MPS` template is:
  ```python
  import pennylane as qml
  import numpy as np

  def block(weights, wires):
      qml.CNOT(wires=[wires[0],wires[1]])
      qml.RY(weights[0], wires=wires[0])
      qml.RY(weights[1], wires=wires[1])

  n_wires = 4
  n_block_wires = 2
  n_params_block = 2
  template_weights = [[0.1,-0.3],[0.4,0.2],[-0.15,0.5]]

  dev= qml.device('default.qubit',wires=range(n_wires))
  @qml.qnode(dev)
  def circuit(weights):
      qml.MPS(range(n_wires),n_block_wires,block, n_params_block, weights)
      return qml.expval(qml.PauliZ(wires=n_wires-1))
  ```

  The resulting circuit is:
  ```pycon
  >>> print(qml.draw(circuit,expansion_strategy='device')(template_weights))
  0: ──╭C──RY(0.1)───────────────────────────────┤
  1: ──╰X──RY(-0.3)──╭C──RY(0.4)─────────────────┤
  2: ────────────────╰X──RY(0.2)──╭C──RY(-0.15)──┤
  3: ─────────────────────────────╰X──RY(0.5)────┤ ⟨Z⟩
  ```
  
* Functions for tapering qubits based on molecular symmetries is added.
  [(#1966)](https://github.com/PennyLaneAI/pennylane/pull/1966)
* [(#1974)](https://github.com/PennyLaneAI/pennylane/pull/1974)

  With this functionality, a molecular Hamiltonian can be transformed to a new Hamiltonian that acts
  on a reduced number of qubits.

  ```python
  symbols = ["H", "H"]
  geometry = np.array([[0.0, 0.0, -0.69440367], [0.0, 0.0, 0.69440367]])
  mol = qml.hf.Molecule(symbols, geometry)
  H = qml.hf.generate_hamiltonian(mol)(geometry)
  generators, paulix_ops = qml.hf.generate_symmetries(H, len(H.wires))
  paulix_sector = [1, -1, -1]
  H_tapered = qml.hf.transform_hamiltonian(H, generators, paulix_ops, paulix_sector)
  ```

  ```pycon
  >>> print(H_tapered)
    ((-0.321034397355719+0j)) [I0]
  + ((0.1809270275619743+0j)) [X0]
  + ((0.7959678503870796+0j)) [Z0]
  ```

* Added the adjoint method for the metric tensor.
  [(#1992)](https://github.com/PennyLaneAI/pennylane/pull/1992)

  This method, detailed in [Jones 2020](https://arxiv.org/abs/2011.02991),
  computes the metric tensor using four copies of the state vector and
  a number of operations that scales quadratically in the number of trainable
  parameters (see below for details).
  
  Note that as it makes use of state cloning, it is inherently classical
  and can only be used with statevector simulators and `shots=None`.

  It is particular useful for larger circuits for which backpropagation requires
  inconvenient or even unfeasible amounts of storage, but is slower.
  Furthermore, the adjoint method is only available for analytic computation, not
  for measurements simulation with `shots!=None`.

  ```python
  dev = qml.device("default.qubit", wires=3)
  
  @qml.qnode(dev)
  def circuit(x, y):
      qml.Rot(*x[0], wires=0)
      qml.Rot(*x[1], wires=1)
      qml.Rot(*x[2], wires=2)
      qml.CNOT(wires=[0, 1])
      qml.CNOT(wires=[1, 2])
      qml.CNOT(wires=[2, 0])
      qml.RY(y[0], wires=0)
      qml.RY(y[1], wires=1)
      qml.RY(y[0], wires=2)

  x = np.array([[0.2, 0.4, -0.1], [-2.1, 0.5, -0.2], [0.1, 0.7, -0.6]], requires_grad=False)
  y = np.array([1.3, 0.2], requires_grad=True)
  ```

  ```pycon
  >>> qml.adjoint_metric_tensor(circuit)(x, y)
  tensor([[ 0.25495723, -0.07086695],
          [-0.07086695,  0.24945606]], requires_grad=True)
  ```

  Computational cost

  The adjoint method uses :math:`2P^2+4P+1` gates and state cloning operations if the circuit
  is composed only of trainable gates, where :math:`P` is the number of trainable operations.
  If non-trainable gates are included, each of them is applied about :math:`n^2-n` times, where
  :math:`n` is the number of trainable operations that follow after the respective 
  non-trainable operation in the circuit. This means that non-trainable gates later in the 
  circuit are executed less often, making the adjoint method a bit cheaper if such gates
  appear later.
  The adjoint method requires memory for 4 independent state vectors, which corresponds roughly
  to storing a state vector of a system with 2 additional qubits.

<h3>Improvements</h3>

* Insert transform now supports adding operation after or before certain specific gates.
  [(#1980)](https://github.com/PennyLaneAI/pennylane/pull/1980)

* Interferometer is now a class with `shape` method.
  [(#1946)](https://github.com/PennyLaneAI/pennylane/pull/1946)

<h3>Breaking changes</h3>

<h3>Bug fixes</h3>

* Fixes a bug where PennyLane didn't require v0.20.0 of PennyLane-Lightning,
  but raised an error with versions of Lightning earlier than v0.20.0 due to
  the new batch execution pipeline.
  [(#2033)](https://github.com/PennyLaneAI/pennylane/pull/2033)

* Fixes a bug in `classical_jacobian` when used with Torch, where the
  Jacobian of the preprocessing was also computed for non-trainable
  parameters.
  [(#2020)](https://github.com/PennyLaneAI/pennylane/pull/2020)

* Fixes a bug in queueing of the `two_qubit_decomposition` method that
  originally led to circuits with >3 two-qubit unitaries failing when passed
  through the `unitary_to_rot` optimization transform.
  [(#2015)](https://github.com/PennyLaneAI/pennylane/pull/2015)

<h3>Documentation</h3>

* Extended the interfaces description page to explicitly mention device
  compatibility.
  [(#2031)](https://github.com/PennyLaneAI/pennylane/pull/2031)

<h3>Operator class refactor</h3>

The Operator class has undergone a major refactor with the following changes:

* The `diagonalizing_gates()` representation has been moved to the highest-level
  `Operator` class and is therefore available to all subclasses. A condition
  `qml.operation.defines_diagonalizing_gates` has been added, which can be used
  in tape contexts without queueing.
  [(#1985)](https://github.com/PennyLaneAI/pennylane/pull/1985)

* A static `compute_diagonalizing_gates` method has been added, which is called 
  by default in `diagonalizing_gates()`.
  [(#1993)](https://github.com/PennyLaneAI/pennylane/pull/1993)

* A `hyperparameters` attribute was added to the operator class.
  [(#2017)](https://github.com/PennyLaneAI/pennylane/pull/2017)
  
* The representation of an operator as a matrix has been overhauled. 
  
  The `matrix()` method now accepts a 
  `wire_order` argument and calculates the correct numerical representation 
  with respect to that ordering. 
    
  ```pycon
  >>> op = qml.RX(0.5, wires="b")
  >>> op.matrix()
  [[0.96891242+0.j         0.        -0.24740396j]
   [0.        -0.24740396j 0.96891242+0.j        ]]
  >>> op.matrix(wire_order=["a", "b"])
  [[0.9689+0.j  0.-0.2474j 0.+0.j         0.+0.j]
   [0.-0.2474j  0.9689+0.j 0.+0.j         0.+0.j]
   [0.+0.j          0.+0.j 0.9689+0.j 0.-0.2474j]
   [0.+0.j          0.+0.j 0.-0.2474j 0.9689+0.j]]
  ```
    
  The "canonical matrix", which is independent of wires,
  is now defined in the static method `compute_matrix()` instead of `_matrix`.
  By default, this method is assumed to take all parameters and non-trainable 
  hyperparameters that define the operation. 
    
  ```pycon
  >>> qml.RX.compute_matrix(0.5)
  [[0.96891242+0.j         0.        -0.24740396j]
   [0.        -0.24740396j 0.96891242+0.j        ]]
  ```
       
  If no canonical matrix is specified for a gate, `compute_matrix()` 
  raises a `NotImplementedError`.
  
  The new `matrix()` method is now used in the 
  `pennylane.transforms.get_qubit_unitary()` transform.
  [(#1996)](https://github.com/PennyLaneAI/pennylane/pull/1996)

* The `string_for_inverse` attribute is removed.
  [(#2021)](https://github.com/PennyLaneAI/pennylane/pull/2021)

* A `terms()` method and a `compute_terms()` static method were added to `Operator`. 
  Currently, only the `Hamiltonian` class overwrites `compute_terms` to store 
  coefficients and operators. The `Hamiltonian.terms` property hence becomes 
  a proper method called by `Hamiltonian.terms()`.

* The generator property has been updated to an instance method,
  `Operation.generator()`. It now returns an instantiated operation,
  representing the generator of the instantiated operator.
  [(#2030)](https://github.com/PennyLaneAI/pennylane/pull/2030)

  Various operators have been updated to specify the generator as either
  an `Observable`, `Tensor`, `Hamiltonian`, `SparseHamiltonian`, or `Hermitian`
  operator.

  In addition, a temporary utility function get_generator has been added
  to the utils module, to automate:

  - Extracting the matrix representation
  - Extracting the 'coefficient' if possible (only occurs if the generator is a single Pauli word)
  - Converting a Hamiltonian to a sparse matrix if there are more than 1 Pauli word present.
  - Negating the coefficient/taking the adjoint of the matrix if the operation was inverted

  This utility logic is currently needed because:

  - Extracting the matrix representation is not supported natively on
    Hamiltonians and SparseHamiltonians.
  - By default, calling `op.generator()` does not take into account `op.inverse()`.
  - If the generator is a single Pauli word, it is convenient to have access to
    both the coefficient and the observable separately.

<<<<<<< HEAD
  * A `sparse_matrix` method and a `compute_sparse_matrix` static method were added 
    to the `Operator` class. The sparse representation of `SparseHamiltonian`
    is moved to this method, so that its `matrix` method now returns a dense matrix.
    [(#2050)](https://github.com/PennyLaneAI/pennylane/pull/2050)
=======
* The argument `wires` in `heisenberg_obs`, `heisenberg_expand` and `heisenberg_tr`
  was renamed to `wire_order` to be consistent with other matrix representations.
  [(#2051)](https://github.com/PennyLaneAI/pennylane/pull/2051)
>>>>>>> 6b1c33d3

<h3>Contributors</h3>

This release contains contributions from (in alphabetical order):

Juan Miguel Arrazola, Esther Cruz, Olivia Di Matteo, Diego Guala, Josh Izaac, Ankit Khandelwal, 
Christina Lee, Maria Schuld, Antal Száva, David Wierichs, Shaoming Zhang<|MERGE_RESOLUTION|>--- conflicted
+++ resolved
@@ -233,16 +233,15 @@
   - If the generator is a single Pauli word, it is convenient to have access to
     both the coefficient and the observable separately.
 
-<<<<<<< HEAD
-  * A `sparse_matrix` method and a `compute_sparse_matrix` static method were added 
+* A `sparse_matrix` method and a `compute_sparse_matrix` static method were added 
     to the `Operator` class. The sparse representation of `SparseHamiltonian`
     is moved to this method, so that its `matrix` method now returns a dense matrix.
     [(#2050)](https://github.com/PennyLaneAI/pennylane/pull/2050)
-=======
+
 * The argument `wires` in `heisenberg_obs`, `heisenberg_expand` and `heisenberg_tr`
   was renamed to `wire_order` to be consistent with other matrix representations.
   [(#2051)](https://github.com/PennyLaneAI/pennylane/pull/2051)
->>>>>>> 6b1c33d3
+
 
 <h3>Contributors</h3>
 
