--- conflicted
+++ resolved
@@ -156,8 +156,4 @@
 
 This release contains contributions from (in alphabetical order):
 
-<<<<<<< HEAD
-Olivia Di Matteo, Ankit Khandelwal, Jay Soni, Antal Száva, David Wierichs
-=======
-Juan Miguel Arrazola, Esther Cruz, Olivia Di Matteo, Diego Guala, Ankit Khandelwal, Antal Száva, David Wierichs, Shaoming Zhang
->>>>>>> ebebb5e9
+Juan Miguel Arrazola, Esther Cruz, Olivia Di Matteo, Diego Guala, Ankit Khandelwal, Jay Soni, Antal Száva, David Wierichs, Shaoming Zhang
