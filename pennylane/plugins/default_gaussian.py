--- conflicted
+++ resolved
@@ -841,17 +841,12 @@
         r""" Returns the vector of means and the covariance matrix of the specified wires.
 
         Args:
-<<<<<<< HEAD
-            wires (int or Sequence[int]): indices of the requested wires
-=======
             wires (Iterable[int] or int): indices of the requested wires # TODO: re-assess for nonconsec wires
->>>>>>> e5aad50b
 
         Returns:
             tuple (means, cov): means is an array containing the vector of means,
             and cov is a square array containing the covariance matrix
         """
-
         if wires == list(range(self.num_wires)):
             # reduced state is full state
             return self._state
