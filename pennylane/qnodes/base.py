--- conflicted
+++ resolved
@@ -359,26 +359,16 @@
             self.queue.remove(operator)
 
     def _append_operator(self, operator):
-<<<<<<< HEAD
         if operator.num_wires == ActsOn.AllWires:
             # check here only if enough wires
             if len(operator.wires) != self.num_wires:
-=======
-        if operator.num_wires == ActsOn.AllWires:  # TODO: re-assess for nonconsec wires
-            if set(operator.wires.tolist()) != set(range(self.num_wires)):
->>>>>>> 5ae6b33b
                 raise QuantumFunctionError(
                     "Operator {} must act on all wires".format(operator.name)
                 )
 
         # Make sure only existing wires are used.
-<<<<<<< HEAD
         for w in operator.wires:
             if w not in self.device.register:
-=======
-        for w in operator.wires.tolist():  # TODO: re-assess for for nonconsec wires
-            if w < 0 or w >= self.num_wires:
->>>>>>> 5ae6b33b
                 raise QuantumFunctionError(
                     "Operation {} applied to invalid wire {} "
                     "on device with {} wires.".format(operator.name, w, self.num_wires)
