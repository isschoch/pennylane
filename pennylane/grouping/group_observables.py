--- conflicted
+++ resolved
@@ -261,11 +261,7 @@
         # add a tensor of coefficients to the grouped coefficients
         partitioned_coeffs[i] = qml.math.take(coefficients, indices, axis=0)
 
-<<<<<<< HEAD
-    # make sure the output is of the same format than the input
-=======
     # make sure the output is of the same format as the input
->>>>>>> 5c0adbc0
     # for these two frequent cases
     if isinstance(coefficients, list):
         partitioned_coeffs = [list(p) for p in partitioned_coeffs]
