# Copyright 2018-2021 Xanadu Quantum Technologies Inc.

# Licensed under the Apache License, Version 2.0 (the "License");
# you may not use this file except in compliance with the License.
# You may obtain a copy of the License at

#     http://www.apache.org/licenses/LICENSE-2.0

# Unless required by applicable law or agreed to in writing, software
# distributed under the License is distributed on an "AS IS" BASIS,
# WITHOUT WARRANTIES OR CONDITIONS OF ANY KIND, either express or implied.
# See the License for the specific language governing permissions and
# limitations under the License.
"""
This submodule contains functionality for running Variational Quantum Eigensolver (VQE)
computations using PennyLane.
"""
# pylint: disable=too-many-arguments, too-few-public-methods
from collections.abc import Sequence
import warnings
import itertools
from copy import copy

import pennylane as qml
from pennylane import numpy as np
from pennylane.operation import Observable, Tensor
from pennylane.queuing import QueuingError
from pennylane.wires import Wires

OBS_MAP = {"PauliX": "X", "PauliY": "Y", "PauliZ": "Z", "Hadamard": "H", "Identity": "I"}


def _compute_grouping_indices(observables, grouping_type="qwc", method="rlf"):

    # todo: directly compute the
    # indices, instead of extracting groups of observables first
    observable_groups = qml.grouping.group_observables(
        observables, coefficients=None, grouping_type=grouping_type, method=method
    )

    observables = copy(observables)

    indices = []
    available_indices = list(range(len(observables)))
    for partition in observable_groups:
        indices_this_group = []
        for pauli_word in partition:
            # find index of this pauli word in remaining original observables,
            for observable in observables:
                if qml.grouping.utils.are_identical_pauli_words(pauli_word, observable):
                    ind = observables.index(observable)
                    indices_this_group.append(available_indices[ind])
                    # delete this observable and its index, so it cannot be found again
                    observables.pop(ind)
                    available_indices.pop(ind)
                    break
        indices.append(indices_this_group)

    return indices


class Hamiltonian(qml.operation.Observable):
    r"""Operator representing a Hamiltonian.

    The Hamiltonian is represented as a linear combination of other operators, e.g.,
    :math:`\sum_{k=0}^{N-1} c_k O_k`, where the :math:`c_k` are trainable parameters.

    Args:
        coeffs (tensor_like): coefficients of the Hamiltonian expression
        observables (Iterable[Observable]): observables in the Hamiltonian expression, of same length as coeffs
        simplify (bool): Specifies whether the Hamiltonian is simplified upon initialization
                         (like-terms are combined). The default value is `False`.
<<<<<<< HEAD
        compute_grouping (bool): If True, compute and store information on how to group commuting
            observables upon initialization. This information can be accessed when measuring the expectation of
            a Hamiltonian is split into measuring the expectations of its constituent observables.
=======
        compute_groupings (bool): If True, compute and store information on how to group commuting
            observables upon initialization. This information can be accessed when the expectation of
            a Hamiltonian is split into expectations of its constituent observables.
>>>>>>> c87b632b


    **Example:**

    A Hamiltonian can be created by simply passing the list of coefficients
    as well as the list of observables:

    >>> coeffs = [0.2, -0.543]
    >>> obs = [qml.PauliX(0) @ qml.PauliZ(1), qml.PauliZ(0) @ qml.Hadamard(2)]
    >>> H = qml.Hamiltonian(coeffs, obs)
    >>> print(H)
      (-0.543) [Z0 H2]
    + (0.2) [X0 Z1]

    The coefficients can be a trainable tensor, for example:

    >>> coeffs = tf.Variable([0.2, -0.543], dtype=tf.double)
    >>> obs = [qml.PauliX(0) @ qml.PauliZ(1), qml.PauliZ(0) @ qml.Hadamard(2)]
    >>> H = qml.Hamiltonian(coeffs, obs)
    >>> print(H)
      (-0.543) [Z0 H2]
    + (0.2) [X0 Z1]

    The user can also provide custom observables:

    >>> obs_matrix = np.array([[0.5, 1.0j, 0.0, -3j],
                               [-1.0j, -1.1, 0.0, -0.1],
                               [0.0, 0.0, -0.9, 12.0],
                               [3j, -0.1, 12.0, 0.0]])
    >>> obs = qml.Hermitian(obs_matrix, wires=[0, 1])
    >>> H = qml.Hamiltonian((0.8, ), (obs, ))
    >>> print(H)
    (0.8) [Hermitian0,1]

    Alternatively, the :func:`~.molecular_hamiltonian` function from the
    :doc:`/introduction/chemistry` module can be used to generate a molecular
    Hamiltonian.

    In many cases, Hamiltonians can be constructed using Pythonic arithmetic operations.
    For example:

    >>> qml.Hamiltonian([1.], [qml.PauliX(0)]) + 2 * qml.PauliZ(0) @ qml.PauliZ(1)

    is equivalent to the following Hamiltonian:

    >>> qml.Hamiltonian([1, 2], [qml.PauliX(0), qml.PauliZ(0) @ qml.PauliZ(1)])

    While scalar multiplication requires native python floats or integer types,
    addition, subtraction, and tensor multiplication of Hamiltonians with Hamiltonians or
    other observables is possible with tensor-valued coefficients, i.e.,

    >>> H1 = qml.Hamiltonian(torch.tensor([1.]), [qml.PauliX(0)])
    >>> H2 = qml.Hamiltonian(torch.tensor([2., 3.]), [qml.PauliY(0), qml.PauliX(1)])
    >>> H3 = qml.Hamiltonian(torch.tensor([1., 2., 3.]), [qml.PauliX(0), qml.PauliY(0), qml.PauliX(1)])
    >>> H3.compare(H1 + H2)
    True

    A Hamiltonian can store information on which commuting observables should be measured together in
    a circuit:

    >>> obs = [qml.PauliX(0), qml.PauliX(1), qml.PauliZ(0)]
    >>> coeffs = np.array([1., 2., 3.])
    >>> H = qml.Hamiltonian(coeffs, obs, compute_grouping=True)
    >>> H.grouping_indices
    [[0, 1], [2]]

    This attribute is used when computing groups of coefficients and observables:
    >>> grouped_coeffs, grouped_obs = H.get_groupings()
    >>> grouped_coeffs
    [np.array([1., 2.]), np.array(3.)]
    >>> grouped_obs
    [[qml.PauliX(0), qml.PauliX(1)], [qml.PauliZ(0)]]

    If initializing a Hamiltonian with ``compute_grouping=False``, ``get_groupings()`` will
    compute the ``grouping_indices`` attribute from scratch and store it.

    Devices that evaluate a Hamiltonian expectation by splitting it into its local observables can
    use this information to reduce the number of circuits produced.
    """

    num_wires = qml.operation.AnyWires
    num_params = 1
    par_domain = "A"
    grad_method = "A"  # supports analytic gradients

    def __init__(
        self, coeffs, observables, simplify=False, compute_grouping=False, id=None, do_queue=True
    ):

        if qml.math.shape(coeffs)[0] != len(observables):
            raise ValueError(
                "Could not create valid Hamiltonian; "
                "number of coefficients and operators does not match."
            )

        for obs in observables:
            if not isinstance(obs, Observable):
                raise ValueError(
                    "Could not create circuits. Some or all observables are not valid."
                )

        self._coeffs = coeffs
        self._ops = list(observables)
        self._wires = qml.wires.Wires.all_wires([op.wires for op in self.ops], sort=True)

        self.return_type = None

        # attribute to store indices used to form groups of
        # commuting observables, since recomputation is costly
        self._grouping_indices = None

        if simplify:
            self.simplify()
        if compute_grouping:
            self._grouping_indices = qml.transforms.invisible(_compute_grouping_indices)(self.ops)

        coeffs_flat = [self._coeffs[i] for i in range(qml.math.shape(self._coeffs)[0])]
        # overwrite this attribute, now that we have the correct info
        self.num_params = qml.math.shape(self._coeffs)[0]

        # create the operator using each coefficient as a separate parameter;
        # this causes H.data to be a list of tensor scalars,
        # while H.coeffs is the original tensor
        super().__init__(*coeffs_flat, wires=self._wires, id=id, do_queue=do_queue)

    @property
    def coeffs(self):
        """Return the coefficients defining the Hamiltonian.

        Returns:
            Iterable[float]): coefficients in the Hamiltonian expression
        """
        return self._coeffs

    @property
    def ops(self):
        """Return the operators defining the Hamiltonian.

        Returns:
            Iterable[Observable]): observables in the Hamiltonian expression
        """
        return self._ops

    @property
    def terms(self):
        r"""The terms of the Hamiltonian expression :math:`\sum_{k=0}^{N-1} c_k O_k`

        Returns:
            (tuple, tuple): tuples of coefficients and operations, each of length N
        """
        return self.coeffs, self.ops

    @property
    def wires(self):
        r"""The sorted union of wires from all operators.

        Returns:
            (Wires): Combined wires present in all terms, sorted.
        """
        return self._wires

    @property
    def name(self):
        return "Hamiltonian"

    @property
    def grouping_indices(self):
        """Return the grouping indices attribtue.

        Returns:
            list[list[int]]: indices needed to form groups of commuting observables
        """
        return self._grouping_indices

    def get_groupings(self):
        """Return groupings of commuting observables and their corresponding coefficients.

        Returns:
            list[tensor_like], list[list[Observable]]: groups of coefficients and observables
        """
        if self._grouping_indices is None:
            # if it has not been done before, compute which indices of coefficients/observables belong to each group
            self._grouping_indices = qml.transforms.invisible(_compute_grouping_indices)(self.ops)

        grouped_coefficients = [
            qml.math.squeeze(qml.math.take(self.coeffs, indices, axis=0))
            for indices in self._grouping_indices
        ]
        grouped_observables = [[self.ops[i] for i in indices] for indices in self._grouping_indices]

        return grouped_coefficients, grouped_observables

    def simplify(self):
        r"""Simplifies the Hamiltonian by combining like-terms.

        **Example**

        >>> ops = [qml.PauliY(2), qml.PauliX(0) @ qml.Identity(1), qml.PauliX(0)]
        >>> H = qml.Hamiltonian([1, 1, -2], ops)
        >>> H.simplify()
        >>> print(H)
          (-1) [X0]
        + (1) [Y2]
        """
        data = []
        ops = []

        for i in range(len(self.ops)):  # pylint: disable=consider-using-enumerate
            op = self.ops[i]
            c = self.coeffs[i]
            op = op if isinstance(op, Tensor) else Tensor(op)

            ind = None
            for j, o in enumerate(ops):
                if op.compare(o):
                    ind = j
                    break

            if ind is not None:
                data[ind] += c
                if np.isclose(qml.math.toarray(data[ind]), np.array(0.0)):
                    del data[ind]
                    del ops[ind]
            else:
                ops.append(op.prune())
                data.append(c)

        self._coeffs = qml.math.stack(data) if data else []
        self.data = data
        self._ops = ops

    def __str__(self):
        # Lambda function that formats the wires
        wires_print = lambda ob: ",".join(map(str, ob.wires.tolist()))

        list_of_coeffs = self.data  # list of scalar tensors
        paired_coeff_obs = list(zip(list_of_coeffs, self.ops))
        paired_coeff_obs.sort(key=lambda pair: (len(pair[1].wires), pair[0]))

        terms_ls = []

        for coeff, obs in paired_coeff_obs:

            if isinstance(obs, Tensor):
                obs_strs = [f"{OBS_MAP.get(ob.name, ob.name)}{wires_print(ob)}" for ob in obs.obs]
                ob_str = " ".join(obs_strs)
            elif isinstance(obs, Observable):
                ob_str = f"{OBS_MAP.get(obs.name, obs.name)}{wires_print(obs)}"

            term_str = f"({coeff}) [{ob_str}]"

            terms_ls.append(term_str)

        return "  " + "\n+ ".join(terms_ls)

    def __repr__(self):
        # Constructor-call-like representation
        return f"<Hamiltonian: terms={qml.math.shape(self.coeffs)[0]}, wires={self.wires.tolist()}>"

    def _obs_data(self):
        r"""Extracts the data from a Hamiltonian and serializes it in an order-independent fashion.

        This allows for comparison between Hamiltonians that are equivalent, but are defined with terms and tensors
        expressed in different orders. For example, `qml.PauliX(0) @ qml.PauliZ(1)` and
        `qml.PauliZ(1) @ qml.PauliX(0)` are equivalent observables with different orderings.

        .. Note::

            In order to store the data from each term of the Hamiltonian in an order-independent serialization,
            we make use of sets. Note that all data contained within each term must be immutable, hence the use of
            strings and frozensets.

        **Example**

        >>> H = qml.Hamiltonian([1, 1], [qml.PauliX(0) @ qml.PauliX(1), qml.PauliZ(0)])
        >>> print(H._obs_data())
        {(1, frozenset({('PauliZ', <Wires = [1]>, ())})),
        (1, frozenset({('PauliX', <Wires = [1]>, ()), ('PauliX', <Wires = [0]>, ())}))}
        """
        data = set()

        coeffs_arr = qml.math.toarray(self.coeffs)
        for co, op in zip(coeffs_arr, self.ops):
            obs = op.non_identity_obs if isinstance(op, Tensor) else [op]
            tensor = []
            for ob in obs:
                parameters = tuple(
                    str(param) for param in ob.parameters
                )  # Converts params into immutable type
                tensor.append((ob.name, ob.wires, parameters))
            data.add((co, frozenset(tensor)))

        return data

    def compare(self, H):
        r"""Compares with another :class:`~Hamiltonian`, :class:`~.Observable`, or :class:`~.Tensor`,
        to determine if they are equivalent.

        Hamiltonians/observables are equivalent if they represent the same operator
        (their matrix representations are equal), and they are defined on the same wires.

        .. Warning::

            The compare method does **not** check if the matrix representation
            of a :class:`~.Hermitian` observable is equal to an equivalent
            observable expressed in terms of Pauli matrices, or as a
            linear combination of Hermitians.
            To do so would require the matrix form of Hamiltonians and Tensors
            be calculated, which would drastically increase runtime.

        Returns:
            (bool): True if equivalent.

        **Examples**

        >>> A = np.array([[1, 0], [0, -1]])
        >>> H = qml.Hamiltonian(
        ...     [0.5, 0.5],
        ...     [qml.Hermitian(A, 0) @ qml.PauliY(1), qml.PauliY(1) @ qml.Hermitian(A, 0) @ qml.Identity("a")]
        ... )
        >>> obs = qml.Hermitian(A, 0) @ qml.PauliY(1)
        >>> print(H.compare(obs))
        True

        >>> H1 = qml.Hamiltonian([1, 1], [qml.PauliX(0), qml.PauliZ(1)])
        >>> H2 = qml.Hamiltonian([1, 1], [qml.PauliZ(0), qml.PauliX(1)])
        >>> H1.compare(H2)
        False

        >>> ob1 = qml.Hamiltonian([1], [qml.PauliX(0)])
        >>> ob2 = qml.Hermitian(np.array([[0, 1], [1, 0]]), 0)
        >>> ob1.compare(ob2)
        False
        """
        if isinstance(H, Hamiltonian):
            self.simplify()
            H.simplify()
            return self._obs_data() == H._obs_data()  # pylint: disable=protected-access

        if isinstance(H, (Tensor, Observable)):
            self.simplify()
            return self._obs_data() == {
                (1, frozenset(H._obs_data()))  # pylint: disable=protected-access
            }

        raise ValueError("Can only compare a Hamiltonian, and a Hamiltonian/Observable/Tensor.")

    def __matmul__(self, H):
        r"""The tensor product operation between a Hamiltonian and a Hamiltonian/Tensor/Observable."""
        coeffs1 = copy(self.coeffs)
        ops1 = self.ops.copy()

        if isinstance(H, Hamiltonian):
            shared_wires = Wires.shared_wires([self.wires, H.wires])
            if len(shared_wires) > 0:
                raise ValueError(
                    "Hamiltonians can only be multiplied together if they act on "
                    "different sets of wires"
                )

            coeffs2 = H.coeffs
            ops2 = H.ops

            coeffs = qml.math.kron(coeffs1, coeffs2)
            ops_list = itertools.product(ops1, ops2)
            terms = [qml.operation.Tensor(t[0], t[1]) for t in ops_list]

            return qml.Hamiltonian(coeffs, terms, simplify=True)

        if isinstance(H, (Tensor, Observable)):
            terms = [op @ H for op in ops1]

            return qml.Hamiltonian(coeffs1, terms, simplify=True)

        raise ValueError(f"Cannot tensor product Hamiltonian and {type(H)}")

    def __add__(self, H):
        r"""The addition operation between a Hamiltonian and a Hamiltonian/Tensor/Observable."""
        ops = self.ops.copy()
        self_coeffs = copy(self.coeffs)

        if isinstance(H, Hamiltonian):
            coeffs = qml.math.concatenate([self_coeffs, copy(H.coeffs)], axis=0)
            ops.extend(H.ops.copy())
            return qml.Hamiltonian(coeffs, ops, simplify=True)

        if isinstance(H, (Tensor, Observable)):
            coeffs = qml.math.concatenate(
                [self_coeffs, qml.math.cast_like([1.0], self_coeffs)], axis=0
            )
            ops.append(H)
            return qml.Hamiltonian(coeffs, ops, simplify=True)

        raise ValueError(f"Cannot add Hamiltonian and {type(H)}")

    def __mul__(self, a):
        r"""The scalar multiplication operation between a scalar and a Hamiltonian."""
        if isinstance(a, (int, float)):
            self_coeffs = copy(self.coeffs)
            coeffs = qml.math.multiply(qml.math.cast_like([a], self_coeffs), self_coeffs)
            return qml.Hamiltonian(coeffs, self.ops.copy())

        raise ValueError(f"Cannot multiply Hamiltonian by {type(a)}")

    __rmul__ = __mul__

    def __sub__(self, H):
        r"""The subtraction operation between a Hamiltonian and a Hamiltonian/Tensor/Observable."""
        if isinstance(H, (Hamiltonian, Tensor, Observable)):
            return self.__add__(H.__mul__(-1))
        raise ValueError(f"Cannot subtract {type(H)} from Hamiltonian")

    def __iadd__(self, H):
        r"""The inplace addition operation between a Hamiltonian and a Hamiltonian/Tensor/Observable."""
        if isinstance(H, Hamiltonian):
            self._coeffs = qml.math.concatenate([self._coeffs, H.coeffs], axis=0)
            self._ops.extend(H.ops.copy())
            self.simplify()
            return self

        if isinstance(H, (Tensor, Observable)):
            self._coeffs = qml.math.concatenate(
                [self._coeffs, qml.math.cast_like([1.0], self._coeffs)], axis=0
            )
            self._ops.append(H)
            self.simplify()
            return self

        raise ValueError(f"Cannot add Hamiltonian and {type(H)}")

    def __imul__(self, a):
        r"""The inplace scalar multiplication operation between a scalar and a Hamiltonian."""
        if isinstance(a, (int, float)):
            self._coeffs = qml.math.multiply(qml.math.cast_like([a], self._coeffs), self._coeffs)
            return self

        raise ValueError(f"Cannot multiply Hamiltonian by {type(a)}")

    def __isub__(self, H):
        r"""The inplace subtraction operation between a Hamiltonian and a Hamiltonian/Tensor/Observable."""
        if isinstance(H, (Hamiltonian, Tensor, Observable)):
            self.__iadd__(H.__mul__(-1))
            return self
        raise ValueError(f"Cannot subtract {type(H)} from Hamiltonian")

    def queue(self, context=qml.QueuingContext):
        """Queues a qml.Hamiltonian instance"""
        for o in self.ops:
            try:
                context.update_info(o, owner=self)
            except QueuingError:
                o.queue(context=context)
                context.update_info(o, owner=self)
            except NotImplementedError:
                pass

        context.append(self, owns=tuple(self.ops))
        return self


class ExpvalCost:
    """Create a cost function that gives the expectation value of an input Hamiltonian.

    This cost function is useful for a range of problems including VQE and QAOA.

    Args:
        ansatz (callable): The ansatz for the circuit before the final measurement step.
            Note that the ansatz **must** have the following signature:

            .. code-block:: python

                ansatz(params, **kwargs)

            where ``params`` are the trainable weights of the variational circuit, and
            ``kwargs`` are any additional keyword arguments that need to be passed
            to the template.
        hamiltonian (~.Hamiltonian): Hamiltonian operator whose expectation value should be measured
        device (Device, Sequence[Device]): Corresponding device(s) where the resulting
            cost function should be executed. This can either be a single device, or a list
            of devices of length matching the number of terms in the Hamiltonian.
        interface (str, None): Which interface to use.
            This affects the types of objects that can be passed to/returned to the cost function.
            Supports all interfaces supported by the :func:`~.qnode` decorator.
        diff_method (str, None): The method of differentiation to use with the created cost function.
            Supports all differentiation methods supported by the :func:`~.qnode` decorator.
        optimize (bool): Whether to optimize the observables composing the Hamiltonian by
            separating them into qubit-wise commuting groups. Each group can then be executed
            within a single QNode, resulting in fewer QNodes to evaluate.

    Returns:
        callable: a cost function with signature ``cost_fn(params, **kwargs)`` that evaluates
        the expectation of the Hamiltonian on the provided device(s)

    .. seealso:: :class:`~.Hamiltonian`, :func:`~.molecular_hamiltonian`, :func:`~.map`, :func:`~.dot`

    **Example:**

    To construct an ``ExpvalCost`` cost function, we require a Hamiltonian to measure, and an ansatz
    for our variational circuit.

    We can construct a Hamiltonian manually,

    .. code-block:: python

        coeffs = [0.2, -0.543]
        obs = [
            qml.PauliX(0) @ qml.PauliZ(1) @ qml.PauliY(3),
            qml.PauliZ(0) @ qml.Hadamard(2)
        ]
        H = qml.vqe.Hamiltonian(coeffs, obs)

    Alternatively, the :func:`~.molecular_hamiltonian` function from the
    :doc:`/introduction/chemistry` module can be used to generate a molecular Hamiltonian.

    Once we have our Hamiltonian, we can select an ansatz and construct
    the cost function.

    >>> ansatz = qml.templates.StronglyEntanglingLayers
    >>> dev = qml.device("default.qubit", wires=4)
    >>> cost = qml.ExpvalCost(ansatz, H, dev, interface="torch")
    >>> params = torch.rand([2, 4, 3])
    >>> cost(params)
    tensor(-0.2316, dtype=torch.float64)

    The cost function can then be minimized using any gradient descent-based
    :doc:`optimizer </introduction/optimizers>`.

    .. UsageDetails::

        **Optimizing observables:**

        Setting ``optimize=True`` can be used to decrease the number of device executions. The
        observables composing the Hamiltonian can be separated into groups that are qubit-wise
        commuting using the :mod:`~.grouping` module. These groups can be executed together on a
        *single* qnode, resulting in a lower device overhead:

        .. code-block:: python

            commuting_obs = [qml.PauliX(0), qml.PauliX(0) @ qml.PauliZ(1)]
            H = qml.vqe.Hamiltonian([1, 1], commuting_obs)

            dev = qml.device("default.qubit", wires=2)
            ansatz = qml.templates.StronglyEntanglingLayers

            cost_opt = qml.ExpvalCost(ansatz, H, dev, optimize=True)
            cost_no_opt = qml.ExpvalCost(ansatz, H, dev, optimize=False)

            params = qml.init.strong_ent_layers_uniform(3, 2)

        Grouping these commuting observables leads to fewer device executions:

        >>> cost_opt(params)
        >>> ex_opt = dev.num_executions
        >>> cost_no_opt(params)
        >>> ex_no_opt = dev.num_executions - ex_opt
        >>> print("Number of executions:", ex_no_opt)
        Number of executions: 2
        >>> print("Number of executions (optimized):", ex_opt)
        Number of executions (optimized): 1
    """

    def __init__(
        self,
        ansatz,
        hamiltonian,
        device,
        interface="autograd",
        diff_method="best",
        optimize=False,
        **kwargs,
    ):
        if kwargs.get("measure", "expval") != "expval":
            raise ValueError("ExpvalCost can only be used to construct sums of expectation values.")

        coeffs, observables = hamiltonian.terms

        self.hamiltonian = hamiltonian
        """Hamiltonian: the input Hamiltonian."""

        self.qnodes = None
        """QNodeCollection: The QNodes to be evaluated. Each QNode corresponds to the expectation
        value of each observable term after applying the circuit ansatz."""

        self._multiple_devices = isinstance(device, Sequence)
        """Bool: Records if multiple devices are input"""

        if np.isclose(qml.math.toarray(qml.math.count_nonzero(coeffs)), 0):
            self.cost_fn = lambda *args, **kwargs: np.array(0)
            return

        self._optimize = optimize

        self.qnodes = qml.map(
            ansatz, observables, device, interface=interface, diff_method=diff_method, **kwargs
        )

        if self._optimize:

            if self._multiple_devices:
                raise ValueError("Using multiple devices is not supported when optimize=True")

            obs_groupings, coeffs_groupings = qml.grouping.group_observables(observables, coeffs)
            d = device[0] if self._multiple_devices else device
            w = d.wires.tolist()

            @qml.qnode(device, interface=interface, diff_method=diff_method, **kwargs)
            def circuit(*qnode_args, obs, **qnode_kwargs):
                """Converting ansatz into a full circuit including measurements"""
                ansatz(*qnode_args, wires=w, **qnode_kwargs)
                return [qml.expval(o) for o in obs]

            def cost_fn(*qnode_args, **qnode_kwargs):
                """Combine results from grouped QNode executions with grouped coefficients"""
                total = 0
                for o, c in zip(obs_groupings, coeffs_groupings):
                    res = circuit(*qnode_args, obs=o, **qnode_kwargs)
                    total += sum([r * c_ for r, c_ in zip(res, c)])
                return total

            self.cost_fn = cost_fn

        else:
            self.cost_fn = qml.dot(coeffs, self.qnodes)

    def __call__(self, *args, **kwargs):
        return self.cost_fn(*args, **kwargs)


class VQECost(ExpvalCost):
    """Create a cost function that gives the expectation value of an input Hamiltonian.

    .. warning::
        Use of :class:`~.VQECost` is deprecated and should be replaced with
        :class:`~.ExpvalCost`.
    """

    def __init__(self, *args, **kwargs):
        warnings.warn(
            "Use of VQECost is deprecated and should be replaced with ExpvalCost",
            UserWarning,
            2,
        )
        super().__init__(*args, **kwargs)<|MERGE_RESOLUTION|>--- conflicted
+++ resolved
@@ -70,15 +70,9 @@
         observables (Iterable[Observable]): observables in the Hamiltonian expression, of same length as coeffs
         simplify (bool): Specifies whether the Hamiltonian is simplified upon initialization
                          (like-terms are combined). The default value is `False`.
-<<<<<<< HEAD
         compute_grouping (bool): If True, compute and store information on how to group commuting
-            observables upon initialization. This information can be accessed when measuring the expectation of
-            a Hamiltonian is split into measuring the expectations of its constituent observables.
-=======
-        compute_groupings (bool): If True, compute and store information on how to group commuting
             observables upon initialization. This information can be accessed when the expectation of
             a Hamiltonian is split into expectations of its constituent observables.
->>>>>>> c87b632b
 
 
     **Example:**
@@ -282,6 +276,11 @@
         >>> print(H)
           (-1) [X0]
         + (1) [Y2]
+
+        .. warning::
+
+            Calling this method will reset `grouping_indices` to None, since
+            the observables it refers to are updated.
         """
         data = []
         ops = []
@@ -309,6 +308,8 @@
         self._coeffs = qml.math.stack(data) if data else []
         self.data = data
         self._ops = ops
+        # reset grouping, since the indices refer to the old observables and coefficients
+        self.grouping_indices = None
 
     def __str__(self):
         # Lambda function that formats the wires
